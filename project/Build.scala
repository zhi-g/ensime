--- conflicted
+++ resolved
@@ -65,50 +65,24 @@
       id = "ensime",
       base = file ("."),
       settings = Project.defaultSettings ++
-<<<<<<< HEAD
         Seq(
           version := "0.9.8.2",
           organization := "org.ensime",
           scalaVersion := TwoTenVersion,
           crossScalaVersions := Seq(TwoNineVersion, TwoTenVersion),
           resolvers <++= (scalaVersion) { scalaVersion =>
-            if (scalaVersion == TwoTenVersion)
-              // currently SBT will download scala-library and scala-compiler from oss.sonatype.org no matter what
-              // but we would like it to use our repository, so that sudden changes in SNAPSHOT don't break Ensime
-              // prevously to do that we'd just create `Resolver.withDefaultResolvers(rs, mavenCentral = true, scalaTools = false)`
-              // but this doesn't work anymore. todo. fix this
-              Seq("SublimeScala Snapshots Maven Repository" at "https://bitbucket.org/sublimescala/nexus/raw/master/snapshots/",
-                "SublimeScala Releases Maven Repository" at "https://bitbucket.org/sublimescala/nexus/raw/master/releases/",
-                "JBoss Maven 2 Repo" at "http://repository.jboss.org/maven2",
-                "neo4j-public-repository" at "http://m2.neo4j.org/releases")
-            else if (scalaVersion == TwoNineVersion)
-              Seq("Scala-Tools Maven2 Snapshots Repository" at "http://scala-tools.org/repo-snapshots",
-                "Sonatype OSS Repository" at "https://oss.sonatype.org/service/local/staging/deploy/maven2",
-                "Sonatype OSS Snapshot Repository" at "https://oss.sonatype.org/content/repositories/snapshots",
-                "JBoss Maven 2 Repo" at "http://repository.jboss.org/maven2",
-                "repo.codahale.com" at "http://repo.codahale.com")
-            else unsupportedScalaVersion(scalaVersion)
+            Seq(
+              "Scala-Tools Maven2 Snapshots Repository" at "http://scala-tools.org/repo-snapshots",
+              "Sonatype OSS Repository" at "https://oss.sonatype.org/service/local/staging/deploy/maven2",
+              "Sonatype OSS Snapshot Repository" at "https://oss.sonatype.org/content/repositories/snapshots",
+              "JBoss Maven 2 Repo" at "http://repository.jboss.org/maven2",
+              "repo.codahale.com" at "http://repo.codahale.com",
+              "neo4j-public-repository" at "http://m2.neo4j.org/releases")
           },
           libraryDependencies <++= (scalaVersion) { scalaVersion =>
             Seq(
+              "org.apache.lucene" % "lucene-core" % "3.5.0",
               "org.neo4j" % "neo4j-lucene-index" % "1.8" exclude("org.neo4j", "neo4j-udc"),
-              "org.apache.lucene" % "lucene-core" % "3.5.0",
-=======
-      Seq(
-        version := "0.9.8.2",
-        organization := "org.ensime",
-        scalaVersion := TwoTenVersion,
-        crossScalaVersions := Seq(TwoNineVersion, TwoTenVersion),
-        resolvers <++= (scalaVersion) { scalaVersion =>
-          Seq("Scala-Tools Maven2 Snapshots Repository" at "http://scala-tools.org/repo-snapshots",
-              "Sonatype OSS Repository" at "https://oss.sonatype.org/service/local/staging/deploy/maven2",
-              "Sonatype OSS Snapshot Repository" at "https://oss.sonatype.org/content/repositories/snapshots",
-              "JBoss Maven 2 Repo" at "http://repository.jboss.org/maven2",
-              "repo.codahale.com" at "http://repo.codahale.com")
-        },
-        libraryDependencies <++= (scalaVersion) { scalaVersion =>
-          Seq("org.apache.lucene" % "lucene-core" % "3.5.0",
->>>>>>> ffeb6bb2
               "org.sonatype.tycho" % "org.eclipse.jdt.core" % "3.6.0.v_A58" % "compile;runtime;test",
               "asm" % "asm" % "3.3",
               "asm" % "asm-commons" % "3.3",
@@ -118,12 +92,7 @@
             (if (scalaVersion == TwoTenVersion)
               Seq(
                 "org.scalariform" %% "scalariform" % "0.1.3" % "compile;runtime;test",
-<<<<<<< HEAD
-                // test(xeno-by): rebuild ScalaTest for 2.10.0-SNAPSHOT
-                // "org.scalatest" %% "scalatest" % "2.0-SNAPSHOT" % "test",
-=======
                 "org.scalatest" % "scalatest_2.10.0" % "1.8" % "test",
->>>>>>> ffeb6bb2
                 "org.scala-lang" % "scala-compiler" % scalaVersion % "compile;runtime;test",
                 "org.scala-lang" % "scala-reflect" % scalaVersion % "compile;runtime;test",
                 "org.scala-lang" % "scala-actors" % scalaVersion % "compile;runtime;test")
